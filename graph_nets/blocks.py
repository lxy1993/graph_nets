--- conflicted
+++ resolved
@@ -437,9 +437,6 @@
     with self._enter_variable_scope():
       self._edge_model = edge_model_fn()
 
-<<<<<<< HEAD
-  def _build(self, graph, **kwargs):
-=======
   def _collect_features(self):
     edges_to_collect = []
 
@@ -461,8 +458,7 @@
     collected_edges = tf.concat(edges_to_collect, axis=-1)
     return collected_edges
 
-  def _build(self, graph):
->>>>>>> 9ecaf325
+  def _build(self, graph, **kwargs):
     """Connects the edge block.
 
     Args:
@@ -484,29 +480,8 @@
     _validate_graph(
         graph, (SENDERS, RECEIVERS, N_EDGE), " when using an EdgeBlock")
 
-<<<<<<< HEAD
-    edges_to_collect = []
-
-    if self._use_edges:
-      _validate_graph(graph, (EDGES,), "when use_edges == True")
-      edges_to_collect.append(graph.edges)
-
-    if self._use_receiver_nodes:
-      edges_to_collect.append(broadcast_receiver_nodes_to_edges(graph))
-
-    if self._use_sender_nodes:
-      edges_to_collect.append(broadcast_sender_nodes_to_edges(graph))
-
-    if self._use_globals:
-      num_edges_hint = _get_static_num_edges(graph)
-      edges_to_collect.append(
-          broadcast_globals_to_edges(graph, num_edges_hint=num_edges_hint))
-
-    collected_edges = tf.concat(edges_to_collect, axis=-1)
+    collected_edges = self._collect_features()
     updated_edges = self._edge_model(collected_edges, **kwargs)
-=======
-    updated_edges = self._edge_model(self._collect_features())
->>>>>>> 9ecaf325
     return graph.replace(edges=updated_edges)
 
 
@@ -587,24 +562,7 @@
         self._sent_edges_aggregator = SentEdgesToNodesAggregator(
             sent_edges_reducer)
 
-<<<<<<< HEAD
-  def _build(self, graph, **kwargs):
-    """Connects the node block.
-
-    Args:
-      graph: A `graphs.GraphsTuple` containing `Tensor`s, whose individual edges
-        features (if `use_received_edges` or `use_sent_edges` is `True`),
-        individual nodes features (if `use_nodes` is True) and per graph globals
-        (if `use_globals` is `True`) should be concatenable on the last axis.
-      **kwargs: Optional keyword arguments to pass to the Sonnet module.
-
-    Returns:
-      An output `graphs.GraphsTuple` with updated nodes.
-    """
-
-=======
   def _collect_features(self):
->>>>>>> 9ecaf325
     nodes_to_collect = []
 
     if self._use_received_edges:
@@ -626,12 +584,9 @@
           broadcast_globals_to_nodes(graph, num_nodes_hint=num_nodes_hint))
 
     collected_nodes = tf.concat(nodes_to_collect, axis=-1)
-<<<<<<< HEAD
-    updated_nodes = self._node_model(collected_nodes, **kwargs)
-=======
     return collected_nodes
 
-  def _build(self, graph):
+  def _build(self, graph, **kwargs):
     """Connects the node block.
 
     Args:
@@ -639,13 +594,14 @@
         features (if `use_received_edges` or `use_sent_edges` is `True`),
         individual nodes features (if `use_nodes` is True) and per graph globals
         (if `use_globals` is `True`) should be concatenable on the last axis.
+      **kwargs: Optional keyword arguments to pass to the Sonnet module.
 
     Returns:
       An output `graphs.GraphsTuple` with updated nodes.
     """
 
-    updated_nodes = self._node_model(self.collect_features())
->>>>>>> 9ecaf325
+    collected_nodes = self.collect_features()
+    updated_nodes = self._node_model(collected_nodes, **kwargs)
     return graph.replace(nodes=updated_nodes)
 
 
@@ -717,9 +673,6 @@
         self._nodes_aggregator = NodesToGlobalsAggregator(
             nodes_reducer)
 
-<<<<<<< HEAD
-  def _build(self, graph, **kwargs):
-=======
   def _collect_features(self):
     globals_to_collect = []
 
@@ -738,8 +691,7 @@
     collected_globals = tf.concat(globals_to_collect, axis=-1)
     return collected_globals
 
-  def _build(self, graph):
->>>>>>> 9ecaf325
+  def _build(self, graph, **kwargs):
     """Connects the global block.
 
     Args:
@@ -752,7 +704,8 @@
     Returns:
       An output `graphs.GraphsTuple` with updated globals.
     """
-    updated_globals = self._global_model(self._collect_features())
+    collected_globals = self._collect_features()
+    updated_globals = self._global_model(collected_globals, **kwargs)
     return graph.replace(globals=updated_globals)
 
 
@@ -763,11 +716,6 @@
                name="neighborhood_aggregator"):
     """Constructor.
 
-<<<<<<< HEAD
-    collected_globals = tf.concat(globals_to_collect, axis=-1)
-    updated_globals = self._global_model(collected_globals, **kwargs)
-    return graph.replace(globals=updated_globals)
-=======
     The reducer is used for combining one set of sender/receiver
     feature vectors per receiver/sender to give per-receiver/sender features
     (one feature vector per receiver/sender). The reducer should take a `Tensor`
@@ -1079,4 +1027,3 @@
     collected_globals = self._collect_features()
     updated_globals, next_state = self._global_model(collected_globals, prev_state, **kwargs)
     return graph.replace(globals=updated_globals), next_state
->>>>>>> 9ecaf325
